--- conflicted
+++ resolved
@@ -368,13 +368,8 @@
 		089C1667FE841158C02AAC07 /* English */ = {isa = PBXFileReference; fileEncoding = 10; lastKnownFileType = text.plist.strings; name = English; path = resources/English.lproj/InfoPlist.strings; sourceTree = "<group>"; };
 		87A6F7D624C0DC1F00D00AA2 /* CHMultiOrderedDictionary.h */ = {isa = PBXFileReference; fileEncoding = 4; lastKnownFileType = sourcecode.c.h; name = CHMultiOrderedDictionary.h; path = source/CHMultiOrderedDictionary.h; sourceTree = "<group>"; };
 		87A6F7D724C0DC1F00D00AA2 /* CHMultiOrderedDictionary.m */ = {isa = PBXFileReference; fileEncoding = 4; lastKnownFileType = sourcecode.c.objc; name = CHMultiOrderedDictionary.m; path = source/CHMultiOrderedDictionary.m; sourceTree = "<group>"; };
-<<<<<<< HEAD
 		87A6F80F24C0F7D700D00AA2 /* AmiShare-release.xcconfig */ = {isa = PBXFileReference; lastKnownFileType = text.xcconfig; name = "AmiShare-release.xcconfig"; path = "../../Makefiles/Darwin/AmiShare-release.xcconfig"; sourceTree = "<group>"; };
 		87A6F81024C0F7D700D00AA2 /* AmiShare.xcconfig */ = {isa = PBXFileReference; lastKnownFileType = text.xcconfig; name = AmiShare.xcconfig; path = ../../Makefiles/Darwin/AmiShare.xcconfig; sourceTree = "<group>"; };
-=======
-		87A6F93D24C1F0A800D00AA2 /* GNUmakefile */ = {isa = PBXFileReference; lastKnownFileType = text; path = GNUmakefile; sourceTree = "<group>"; };
-		87A6F93E24C1F35800D00AA2 /* GNUmakefile */ = {isa = PBXFileReference; lastKnownFileType = text; name = GNUmakefile; path = source/GNUmakefile; sourceTree = "<group>"; };
->>>>>>> d4a100a9
 		8DC2EF5B0486A6940098B216 /* CHDataStructures.framework */ = {isa = PBXFileReference; explicitFileType = wrapper.framework; includeInIndex = 0; path = CHDataStructures.framework; sourceTree = BUILT_PRODUCTS_DIR; };
 		96E5B2A61A70FCB40074B77B /* CHDataStructures.framework */ = {isa = PBXFileReference; explicitFileType = wrapper.framework; includeInIndex = 0; path = CHDataStructures.framework; sourceTree = BUILT_PRODUCTS_DIR; };
 		96E5B2B01A70FCB50074B77B /* CHDataStructures.xctest */ = {isa = PBXFileReference; explicitFileType = wrapper.cfbundle; includeInIndex = 0; path = CHDataStructures.xctest; sourceTree = BUILT_PRODUCTS_DIR; };
@@ -522,12 +517,8 @@
 		0867D691FE84028FC02AAC07 /* CHDataStructures */ = {
 			isa = PBXGroup;
 			children = (
-<<<<<<< HEAD
 				87A6F80F24C0F7D700D00AA2 /* AmiShare-release.xcconfig */,
 				87A6F81024C0F7D700D00AA2 /* AmiShare.xcconfig */,
-=======
-				87A6F93D24C1F0A800D00AA2 /* GNUmakefile */,
->>>>>>> d4a100a9
 				E4BD316A0FEEE79C00A084B2 /* Framework Code */,
 				E473C9A70E933350005CA997 /* Unit Test Code */,
 				E4CFCDAD0E8FD16400B0253A /* Documentation */,
